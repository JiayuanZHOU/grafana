--- conflicted
+++ resolved
@@ -24,15 +24,11 @@
 export { ValueMappingsEditor } from './ValueMappingsEditor/ValueMappingsEditor';
 export { Switch } from './Switch/Switch';
 export { EmptySearchResult } from './EmptySearchResult/EmptySearchResult';
-<<<<<<< HEAD
 export { PieChart, PieChartDataPoint, PieChartType } from './PieChart/PieChart';
-export { UnitPicker } from './UnitPicker/UnitPicker';
-=======
 export { UnitPicker } from './UnitPicker/UnitPicker';
 
 // Visualizations
 export { Gauge } from './Gauge/Gauge';
 export { Graph } from './Graph/Graph';
 export { BarGauge } from './BarGauge/BarGauge';
-export { VizRepeater } from './VizRepeater/VizRepeater';
->>>>>>> 4bbd6ab7
+export { VizRepeater } from './VizRepeater/VizRepeater';